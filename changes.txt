--- conflicted
+++ resolved
@@ -1,4 +1,3 @@
-<<<<<<< HEAD
 LOVE 0.11.0 []
 --------------
 
@@ -64,10 +63,8 @@
   * Improved performance when drawing textures, shapes, lines, and points by automatically batching their draw calls together when possible.
   * Improved performance of Shader:send when the Shader is not active.
 
-  * Updated the default error handler to allow copying the error to the clipboard when the user decides to do so.
   * Updated Source:seek to work if the Source isn't playing.
   * Updated love.math.random to have improved numeric distribution.
-  * Updated love.filesystem.setRequirePath to support multiple template '?' characters in each path.
   * Updated love.graphics to support Core Profile OpenGL 3.3+ when available.
   * Updated love.graphics.circle/ellipse/arc/rectangle to take transformation scale into account when determining the number of segments to use.
   * Updated Canvas:newImageData to return an ImageData with a format that matches the Canvas' as closely as possible.
@@ -75,9 +72,7 @@
   * Updated luasocket to version 3.0rc1.
 
   * Fixed Joystick:getGamepadMapping to work with xinput controllers.
-  * Fixed BezierCurves to error instead of hanging in some situations.
-  * Fixed a crash when love.graphics.pop is called after a love.window.setMode while the transformation stack was not empty.
-=======
+
 LOVE 0.10.3 [Super Toast]
 -------------------------
 
@@ -93,7 +88,6 @@
 
   * Updated the default error handler to allow copying the error to the clipboard when the user decides to do so.
   * Updated love.filesystem.setRequirePath to support multiple template '?' characters in each path.
->>>>>>> 3fa76860
 
 LOVE 0.10.2 [Super Toast]
 -------------------------
