/**
 * Copyright (c) 2006-2014 LOVE Development Team
 *
 * This software is provided 'as-is', without any express or implied
 * warranty.  In no event will the authors be held liable for any damages
 * arising from the use of this software.
 *
 * Permission is granted to anyone to use this software for any purpose,
 * including commercial applications, and to alter it and redistribute it
 * freely, subject to the following restrictions:
 *
 * 1. The origin of this software must not be misrepresented; you must not
 *    claim that you wrote the original software. If you use this software
 *    in a product, an acknowledgment in the product documentation would be
 *    appreciated but is not required.
 * 2. Altered source versions must be plainly marked as such, and must not be
 *    misrepresented as being the original software.
 * 3. This notice may not be removed or altered from any source distribution.
 **/

#include "wrap_Window.h"
#include "sdl/Window.h"

namespace love
{
namespace window
{

#define instance() (Module::getInstance<Window>(Module::M_WINDOW))

int w_getDisplayCount(lua_State *L)
{
	lua_pushinteger(L, instance()->getDisplayCount());
	return 1;
}

int w_getDisplayName(lua_State *L)
{
	int index = luaL_checkint(L, 1) - 1;

	const char *name = nullptr;
	luax_catchexcept(L, [&](){ name = instance()->getDisplayName(index); });

	lua_pushstring(L, name);
	return 1;
}

static const char *settingName(Window::Setting setting)
{
	const char *name = nullptr;
	Window::getConstant(setting, name);
	return name;
}

int w_setMode(lua_State *L)
{
	int w = luaL_checkint(L, 1);
	int h = luaL_checkint(L, 2);

	if (lua_isnoneornil(L, 3))
	{
		luax_pushboolean(L, instance()->setWindow(w, h, 0));
		return 1;
	}

	luaL_checktype(L, 3, LUA_TTABLE);

	// We want to error for invalid / misspelled window attributes.
	lua_pushnil(L);
	while (lua_next(L, 3))
	{
		if (lua_type(L, -2) != LUA_TSTRING)
			return luax_typerror(L, -2, "string");

		const char *key = luaL_checkstring(L, -2);
		Window::Setting setting;

		if (!Window::getConstant(key, setting))
			return luaL_error(L, "Invalid window setting: %s", key);

		lua_pop(L, 1);
	}

	WindowSettings settings;

	lua_getfield(L, 3, settingName(Window::SETTING_FULLSCREEN_TYPE));
	if (!lua_isnoneornil(L, -1))
	{
		const char *typestr = luaL_checkstring(L, -1);
		if (!Window::getConstant(typestr, settings.fstype))
			return luaL_error(L, "Invalid fullscreen type: %s", typestr);
	}
	else
	{
		// Default to exclusive fullscreen mode.
		settings.fstype = Window::FULLSCREEN_TYPE_EXCLUSIVE;
	}
	lua_pop(L, 1);

	settings.fullscreen = luax_boolflag(L, 3, settingName(Window::SETTING_FULLSCREEN), false);
	settings.vsync = luax_boolflag(L, 3, settingName(Window::SETTING_VSYNC), true);
	settings.msaa = luax_intflag(L, 3, settingName(Window::SETTING_MSAA), 0);
	settings.resizable = luax_boolflag(L, 3, settingName(Window::SETTING_RESIZABLE), false);
	settings.minwidth = luax_intflag(L, 3, settingName(Window::SETTING_MIN_WIDTH), 1);
	settings.minheight = luax_intflag(L, 3, settingName(Window::SETTING_MIN_HEIGHT), 1);
	settings.borderless = luax_boolflag(L, 3, settingName(Window::SETTING_BORDERLESS), false);
	settings.centered = luax_boolflag(L, 3, settingName(Window::SETTING_CENTERED), true);
	settings.display = luax_intflag(L, 3, settingName(Window::SETTING_DISPLAY), 1) - 1;
	settings.highdpi = luax_boolflag(L, 3, settingName(Window::SETTING_HIGHDPI), false);
	settings.sRGB = luax_boolflag(L, 3, settingName(Window::SETTING_SRGB), false);

<<<<<<< HEAD
	// Display index is 1-based in Lua and 0-based internally.
	settings.display--;
=======
	// We don't explicitly set the refresh rate, it's "read-only".

	// For backward-compatibility. TODO: remove!
	int fsaa = luax_intflag(L, 3, settingName(Window::SETTING_FSAA), 0);
	if (fsaa > settings.msaa) settings.msaa = fsaa;
>>>>>>> 814e289a

	luax_catchexcept(L,
		[&](){ luax_pushboolean(L, instance()->setWindow(w, h, &settings)); }
	);

	return 1;
}

int w_getMode(lua_State *L)
{
	int w, h;
	WindowSettings settings;
	instance()->getWindow(w, h, settings);
	lua_pushnumber(L, w);
	lua_pushnumber(L, h);

	lua_newtable(L);

	const char *fstypestr = "exclusive";
	Window::getConstant(settings.fstype, fstypestr);

	lua_pushstring(L, fstypestr);
	lua_setfield(L, -2, settingName(Window::SETTING_FULLSCREEN_TYPE));

	luax_pushboolean(L, settings.fullscreen);
	lua_setfield(L, -2, settingName(Window::SETTING_FULLSCREEN));

	luax_pushboolean(L, settings.vsync);
	lua_setfield(L, -2, settingName(Window::SETTING_VSYNC));

	lua_pushinteger(L, settings.msaa);
	lua_setfield(L, -2, settingName(Window::SETTING_MSAA));

	luax_pushboolean(L, settings.resizable);
	lua_setfield(L, -2, settingName(Window::SETTING_RESIZABLE));

	lua_pushinteger(L, settings.minwidth);
	lua_setfield(L, -2, settingName(Window::SETTING_MIN_WIDTH));

	lua_pushinteger(L, settings.minheight);
	lua_setfield(L, -2, settingName(Window::SETTING_MIN_HEIGHT));

	luax_pushboolean(L, settings.borderless);
	lua_setfield(L, -2, settingName(Window::SETTING_BORDERLESS));

	luax_pushboolean(L, settings.centered);
	lua_setfield(L, -2, settingName(Window::SETTING_CENTERED));

	// Display index is 0-based internally and 1-based in Lua.
	lua_pushinteger(L, settings.display + 1);
	lua_setfield(L, -2, settingName(Window::SETTING_DISPLAY));

	luax_pushboolean(L, settings.highdpi);
	lua_setfield(L, -2, settingName(Window::SETTING_HIGHDPI));

	luax_pushboolean(L, settings.sRGB);
	lua_setfield(L, -2, settingName(Window::SETTING_SRGB));

	lua_pushnumber(L, settings.refreshrate);
	lua_setfield(L, -2, settingName(Window::SETTING_REFRESHRATE));

	return 3;
}

int w_getFullscreenModes(lua_State *L)
{
	int displayindex = luaL_optint(L, 1, 1) - 1;

	std::vector<Window::WindowSize> modes = instance()->getFullscreenSizes(displayindex);

	lua_createtable(L, modes.size(), 0);

	for (size_t i = 0; i < modes.size(); i++)
	{
		lua_pushinteger(L, i+1);
		lua_createtable(L, 0, 2);

		// Inner table attribs.

		lua_pushinteger(L, modes[i].width);
		lua_setfield(L, -2, "width");

		lua_pushinteger(L, modes[i].height);
		lua_setfield(L, -2, "height");

		// Inner table attribs end.

		lua_settable(L, -3);
	}

	return 1;
}

int w_setFullscreen(lua_State *L)
{
	bool fullscreen = luax_toboolean(L, 1);
	Window::FullscreenType fstype = Window::FULLSCREEN_TYPE_MAX_ENUM;

	const char *typestr = lua_isnoneornil(L, 2) ? 0 : luaL_checkstring(L, 2);
	if (typestr && !Window::getConstant(typestr, fstype))
		return luaL_error(L, "Invalid fullscreen type: %s", typestr);

	bool success = false;
	if (fstype == Window::FULLSCREEN_TYPE_MAX_ENUM)
		success = instance()->setFullscreen(fullscreen);
	else
		success = instance()->setFullscreen(fullscreen, fstype);

	luax_pushboolean(L, success);
	return 1;
}

int w_getFullscreen(lua_State *L)
{
	int w, h;
	WindowSettings settings;
	instance()->getWindow(w, h, settings);

	const char *typestr;
	if (!Window::getConstant(settings.fstype, typestr))
		luaL_error(L, "Unknown fullscreen type.");

	luax_pushboolean(L, settings.fullscreen);
	lua_pushstring(L, typestr);
	return 2;
}

int w_isCreated(lua_State *L)
{
	luax_pushboolean(L, instance()->isCreated());
	return 1;
}

int w_getDesktopDimensions(lua_State *L)
{
	int width = 0, height = 0;
	int displayindex = luaL_optint(L, 1, 1) - 1;
	instance()->getDesktopDimensions(displayindex, width, height);
	lua_pushinteger(L, width);
	lua_pushinteger(L, height);
	return 2;
}

int w_setIcon(lua_State *L)
{
	image::ImageData *i = luax_checktype<image::ImageData>(L, 1, "ImageData", IMAGE_IMAGE_DATA_T);
	luax_pushboolean(L, instance()->setIcon(i));
	return 1;
}

int w_getIcon(lua_State *L)
{
	image::ImageData *i = instance()->getIcon();
	if (i)
		luax_pushtype(L, "ImageData", IMAGE_IMAGE_DATA_T, i);
	else
		lua_pushnil(L);
	return 1;
}

int w_setTitle(lua_State *L)
{
	std::string title = luax_checkstring(L, 1);
	instance()->setWindowTitle(title);
	return 0;
}

int w_getTitle(lua_State *L)
{
	luax_pushstring(L, instance()->getWindowTitle());
	return 1;
}

int w_hasFocus(lua_State *L)
{
	luax_pushboolean(L, instance()->hasFocus());
	return 1;
}

int w_hasMouseFocus(lua_State *L)
{
	luax_pushboolean(L, instance()->hasMouseFocus());
	return 1;
}

int w_isVisible(lua_State *L)
{
	luax_pushboolean(L, instance()->isVisible());
	return 1;
}

int w_getPixelScale(lua_State *L)
{
	lua_pushnumber(L, instance()->getPixelScale());
	return 1;
}

int w_minimize(lua_State* /*L*/)
{
	instance()->minimize();
	return 0;
}

int w_showMessageBox(lua_State *L)
{
	Window::MessageBoxData data = {};

	const char *typestr = luaL_checkstring(L, 1);
	if (!Window::getConstant(typestr, data.type))
		return luaL_error(L, "Invalid messagebox type: %s", typestr);

	data.title = luaL_checkstring(L, 2);
	data.message = luaL_checkstring(L, 3);

	// If we have a table argument, we assume a list of button names, which
	// means we should use the more complex message box API.
	if (lua_istable(L, 4))
	{
		size_t numbuttons = lua_objlen(L, 4);
		if (numbuttons == 0)
			return luaL_error(L, "Must have at least one messagebox button.");

		// Array of button names.
		for (size_t i = 0; i < numbuttons; i++)
		{
			lua_rawgeti(L, 4, i + 1);
			data.buttons.push_back(luax_checkstring(L, -1));
			lua_pop(L, 1);
		}

		// Optional table entry specifying the button to use when enter is pressed.
		lua_getfield(L, 4, "enterbutton");
		if (!lua_isnoneornil(L, -1))
			data.enterButtonIndex = luaL_checkint(L, -1) - 1;
		else
			data.enterButtonIndex = 0;
		lua_pop(L, 1);

		// Optional table entry specifying the button to use when esc is pressed.
		lua_getfield(L, 4, "escapebutton");
		if (!lua_isnoneornil(L, -1))
			data.escapeButtonIndex = luaL_checkint(L, -1) - 1;
		else
			data.escapeButtonIndex = (int) data.buttons.size() - 1;
		lua_pop(L, 1);

		data.attachToWindow = luax_optboolean(L, 5, true);

		int pressedbutton = instance()->showMessageBox(data);
		lua_pushinteger(L, pressedbutton + 1);
	}
	else
	{
		data.attachToWindow = luax_optboolean(L, 4, true);

		// Display a simple message box.
		bool success = instance()->showMessageBox(data.type, data.title, data.message, data.attachToWindow);
		luax_pushboolean(L, success);
	}

	return 1;
}

static const luaL_Reg functions[] =
{
	{ "getDisplayCount", w_getDisplayCount },
	{ "getDisplayName", w_getDisplayName },
	{ "setMode", w_setMode },
	{ "getMode", w_getMode },
	{ "getFullscreenModes", w_getFullscreenModes },
	{ "setFullscreen", w_setFullscreen },
	{ "getFullscreen", w_getFullscreen },
	{ "isCreated", w_isCreated },
	{ "getDesktopDimensions", w_getDesktopDimensions },
	{ "setIcon", w_setIcon },
	{ "getIcon", w_getIcon },
	{ "setTitle", w_setTitle },
	{ "getTitle", w_getTitle },
	{ "hasFocus", w_hasFocus },
	{ "hasMouseFocus", w_hasMouseFocus },
	{ "isVisible", w_isVisible },
	{ "getPixelScale", w_getPixelScale },
	{ "minimize", w_minimize },
	{ "showMessageBox", w_showMessageBox },
	{ 0, 0 }
};

extern "C" int luaopen_love_window(lua_State *L)
{
	Window *instance = nullptr;
	luax_catchexcept(L, [&](){ instance = sdl::Window::createSingleton(); });

	WrappedModule w;
	w.module = instance;
	w.name = "window";
	w.flags = MODULE_T;
	w.functions = functions;
	w.types = 0;

	return luax_register_module(L, w);
}

} // window
} // love<|MERGE_RESOLUTION|>--- conflicted
+++ resolved
@@ -109,16 +109,7 @@
 	settings.highdpi = luax_boolflag(L, 3, settingName(Window::SETTING_HIGHDPI), false);
 	settings.sRGB = luax_boolflag(L, 3, settingName(Window::SETTING_SRGB), false);
 
-<<<<<<< HEAD
-	// Display index is 1-based in Lua and 0-based internally.
-	settings.display--;
-=======
 	// We don't explicitly set the refresh rate, it's "read-only".
-
-	// For backward-compatibility. TODO: remove!
-	int fsaa = luax_intflag(L, 3, settingName(Window::SETTING_FSAA), 0);
-	if (fsaa > settings.msaa) settings.msaa = fsaa;
->>>>>>> 814e289a
 
 	luax_catchexcept(L,
 		[&](){ luax_pushboolean(L, instance()->setWindow(w, h, &settings)); }
