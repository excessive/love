/**
* Copyright (c) 2006-2009 LOVE Development Team
* 
* This software is provided 'as-is', without any express or implied
* warranty.  In no event will the authors be held liable for any damages
* arising from the use of this software.
* 
* Permission is granted to anyone to use this software for any purpose,
* including commercial applications, and to alter it and redistribute it
* freely, subject to the following restrictions:
* 
* 1. The origin of this software must not be misrepresented; you must not
*    claim that you wrote the original software. If you use this software
*    in a product, an acknowledgment in the product documentation would be
*    appreciated but is not required.
* 2. Altered source versions must be plainly marked as such, and must not be
*    misrepresented as being the original software.
* 3. This notice may not be removed or altered from any source distribution.
**/

#include "Audio.h"

namespace love
{
namespace audio
{
namespace openal
{
	Audio::Audio()
		: finish(false)
	{
		// Passing zero for default device.
		device = alcOpenDevice(0);

		if(device == 0)
			throw love::Exception("Could not open device.");

		context = alcCreateContext(device, 0);

		if(context == 0)
			throw love::Exception("Could not create context.");

		alcMakeContextCurrent(context);

		if(alcGetError(device) != ALC_NO_ERROR)
			throw love::Exception("Could not make context current.");

		// pool must be allocated after AL context.
		pool = new Pool();

		thread = SDL_CreateThread(Audio::run, (void*)this);
	}

	Audio::~Audio()
	{
<<<<<<< HEAD
		//SDL_KillThread(thread);
=======
		finish = true;

		int status;
		SDL_WaitThread(thread, &status);
>>>>>>> cb4ab18c

		pool->stop();

		delete pool;
		
		alcMakeContextCurrent(0);
		alcDestroyContext(context);
		alcCloseDevice(device);
		
		printf("waiting on thread to finish...\n");
		int status;
		SDL_WaitThread(thread, &status);
		printf("%d", status);
	}

	int Audio::run(void * d)
	{
		Audio * instance = (Audio*)d;
		
		while(!instance->finish)
		{
			instance->pool->update();
			SDL_Delay(10);
		}

		return 0;
	}

	const char * Audio::getName() const
	{
		return "love.audio.openal";
	}

	love::audio::Sound * Audio::newSound(love::sound::SoundData * data)
	{
		return new Sound(pool, data);
	}

	love::audio::Music * Audio::newMusic(love::sound::Decoder * decoder)
	{
		return new Music(pool, decoder);
	}

	love::audio::Source * Audio::newSource(Audible * audible)
	{
		return new Source(pool, audible);
	}

	int Audio::getNumSources() const
	{
		return pool->getNumSources();
	}

	int Audio::getMaxSources() const
	{
		return pool->getMaxSources();
	}

	void Audio::play(love::audio::Source * source)
	{
		source->play();
	}

	void Audio::play(love::audio::Sound * sound)
	{
		Source * source = new Source(pool, sound);
		play(source);
		source->release();
	}

	void Audio::play(love::audio::Music * music)
	{
		Source * source = new Source(pool, music->clone());
		play(source);
		source->release();
	}

	void Audio::stop(love::audio::Source * source)
	{
		source->stop();
	}

	void Audio::stop()
	{
		pool->stop();
	}

	void Audio::pause(love::audio::Source * source)
	{
		source->pause();
	}

	void Audio::pause()
	{
		pool->pause();
	}

	void Audio::resume(love::audio::Source * source)
	{
		source->resume();
	}
	
	void Audio::resume()
	{
		pool->resume();
	}

	void Audio::rewind(love::audio::Source * source)
	{
		source->rewind();
	}

	void Audio::rewind()
	{
		pool->rewind();
	}

	void Audio::setVolume(float volume)
	{
		alListenerf(AL_GAIN, volume);
	}

	float Audio::getVolume() const
	{
		ALfloat volume;
		alGetListenerf(AL_GAIN, &volume);
		return volume;
	}

	void Audio::getPosition(float * v) const
	{
		alGetListenerfv(AL_POSITION, v);
	}

	void Audio::setPosition(float * v)
	{
		alListenerfv(AL_POSITION, v);
	}

	void Audio::getOrientation(float * v) const
	{
		alGetListenerfv(AL_ORIENTATION, v);
	}

	void Audio::setOrientation(float * v)
	{
		alListenerfv(AL_ORIENTATION, v);
	}

	void Audio::getVelocity(float * v) const
	{
		alGetListenerfv(AL_VELOCITY, v);
	}

	void Audio::setVelocity(float * v)
	{
		alListenerfv(AL_VELOCITY, v);
	}

} // openal
} // audio
} // love<|MERGE_RESOLUTION|>--- conflicted
+++ resolved
@@ -53,14 +53,10 @@
 
 	Audio::~Audio()
 	{
-<<<<<<< HEAD
-		//SDL_KillThread(thread);
-=======
 		finish = true;
 
 		int status;
 		SDL_WaitThread(thread, &status);
->>>>>>> cb4ab18c
 
 		pool->stop();
 
@@ -69,11 +65,6 @@
 		alcMakeContextCurrent(0);
 		alcDestroyContext(context);
 		alcCloseDevice(device);
-		
-		printf("waiting on thread to finish...\n");
-		int status;
-		SDL_WaitThread(thread, &status);
-		printf("%d", status);
 	}
 
 	int Audio::run(void * d)
