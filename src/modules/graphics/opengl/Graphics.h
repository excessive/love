/**
 * Copyright (c) 2006-2014 LOVE Development Team
 *
 * This software is provided 'as-is', without any express or implied
 * warranty.  In no event will the authors be held liable for any damages
 * arising from the use of this software.
 *
 * Permission is granted to anyone to use this software for any purpose,
 * including commercial applications, and to alter it and redistribute it
 * freely, subject to the following restrictions:
 *
 * 1. The origin of this software must not be misrepresented; you must not
 *    claim that you wrote the original software. If you use this software
 *    in a product, an acknowledgment in the product documentation would be
 *    appreciated but is not required.
 * 2. Altered source versions must be plainly marked as such, and must not be
 *    misrepresented as being the original software.
 * 3. This notice may not be removed or altered from any source distribution.
 **/

#ifndef LOVE_GRAPHICS_OPENGL_GRAPHICS_H
#define LOVE_GRAPHICS_OPENGL_GRAPHICS_H

// STD
#include <iostream>
#include <stack>
#include <vector>

// OpenGL
#include "OpenGL.h"

// LOVE
#include "graphics/Graphics.h"
#include "graphics/Color.h"

#include "image/Image.h"
#include "image/ImageData.h"

#include "window/Window.h"

#include "Font.h"
#include "Image.h"
#include "graphics/Quad.h"
#include "SpriteBatch.h"
#include "ParticleSystem.h"
#include "Canvas.h"
#include "Shader.h"
#include "Mesh.h"

namespace love
{
namespace graphics
{
namespace opengl
{

// During display mode changing, certain
// variables about the OpenGL context are
// lost.
<<<<<<< HEAD
struct DisplayState
{
	// Colors.
	Color color;
	Color backgroundColor;

	// Blend mode.
	Graphics::BlendMode blendMode;

	// Line.
	Graphics::LineStyle lineStyle;
	Graphics::LineJoin lineJoin;

	// Point.
	float pointSize;

	// Scissor.
	bool scissor;
	OpenGL::Viewport scissorBox;

	// Color mask.
	bool colorMask[4];

	bool wireframe;

	// Default values.
	DisplayState()
	{
		color.set(255,255,255,255);
		backgroundColor.set(0, 0, 0, 255);
		blendMode = Graphics::BLEND_ALPHA;
		lineStyle = Graphics::LINE_SMOOTH;
		lineJoin  = Graphics::LINE_JOIN_MITER;
		pointSize = 1.0f;
		scissor = false;
		colorMask[0] = colorMask[1] = colorMask[2] = colorMask[3] = true;
		wireframe = false;
	}

};
=======

>>>>>>> ff21046f

class Graphics : public love::graphics::Graphics
{
public:

	Graphics();
	virtual ~Graphics();

	// Implements Module.
	const char *getName() const;

	virtual void setViewportSize(int width, int height);
	virtual bool setMode(int width, int height, bool &sRGB);
	virtual void unSetMode();

	void setDebug(bool enable);

	/**
	 * Resets the current color, background color,
	 * line style, and so forth. (This will be called
	 * when the game reloads.
	 **/
	void reset();

	/**
	 * Clears the screen.
	 **/
	void clear();

	/**
	 * Flips buffers. (Rendered geometry is presented on screen).
	 **/
	void present();

	/**
	 * Gets the width of the current graphics viewport.
	 **/
	int getWidth() const;

	/**
	 * Gets the height of the current graphics viewport.
	 **/
	int getHeight() const;

	/**
	 * True if a graphics viewport is set.
	 **/
	bool isCreated() const;

	/**
	 * Scissor defines a box such that everything outside that box is discarded and not drawn.
	 * Scissoring is automatically enabled.
	 * @param x The x-coordinate of the top-left corner.
	 * @param y The y-coordinate of the top-left corner.
	 * @param width The width of the box.
	 * @param height The height of the box.
	 **/
	void setScissor(int x, int y, int width, int height);

	/**
	 * Clears any scissor that has been created.
	 **/
	void setScissor();

	/**
	 * Gets the current scissor box.
	 * @return Whether the scissor is enabled.
	 */
	bool getScissor(int &x, int &y, int &width, int &height) const;

	/**
	 * Enables the stencil buffer and set stencil function to fill it
	 */
	void defineStencil();

	/**
	 * Set stencil function to mask the following drawing calls using
	 * the current stencil buffer
	 * @param invert Invert the mask, i.e. draw everywhere expect where
	 *               the mask is defined.
	 */
	void useStencil(bool invert = false);

	/**
	 * Disables the stencil buffer
	 */
	void discardStencil();

	/**
	 * Creates an Image object with padding and/or optimization.
	 **/
	Image *newImage(love::image::ImageData *data, const Image::Flags &flags);
	Image *newImage(love::image::CompressedData *cdata, const Image::Flags &flags);

	Quad *newQuad(Quad::Viewport v, float sw, float sh);

	/**
	 * Creates a Font object.
	 **/
	Font *newFont(love::font::Rasterizer *data, const Texture::Filter &filter = Texture::getDefaultFilter());

	SpriteBatch *newSpriteBatch(Texture *texture, int size, int usage);

	ParticleSystem *newParticleSystem(Texture *texture, int size);

	Canvas *newCanvas(int width, int height, Canvas::Format format = Canvas::FORMAT_NORMAL, int msaa = 0);

	Shader *newShader(const Shader::ShaderSources &sources);

	Mesh *newMesh(const std::vector<Vertex> &vertices, Mesh::DrawMode mode = Mesh::DRAW_MODE_FAN);
	Mesh *newMesh(int vertexcount, Mesh::DrawMode mode = Mesh::DRAW_MODE_FAN);

	/**
	 * Sets the foreground color.
	 * @param c The new foreground color.
	 **/
	void setColor(const Color &c);

	/**
	 * Gets current color.
	 **/
	Color getColor() const;

	/**
	 * Sets the background Color.
	 **/
	void setBackgroundColor(const Color &c);

	/**
	 * Gets the current background color.
	 **/
	Color getBackgroundColor() const;

	/**
	 * Sets the current font.
	 * @param font A Font object.
	 **/
	void setFont(Font *font);
	/**
	 * Gets the current Font, or nil if none.
	 **/
	Font *getFont() const;

	void setShader(Shader *shader);
	void setShader();

	Shader *getShader() const;

	void setCanvas(Canvas *canvas);
	void setCanvas(const std::vector<Canvas *> &canvases);
	void setCanvas(const std::vector<Object::StrongRef<Canvas>> &canvases);
	void setCanvas();

	std::vector<Canvas *> getCanvas() const;

	/**
	 * Sets the enabled color components when rendering.
	 **/
	void setColorMask(const bool mask[4]);

	/**
	 * Gets the current color mask.
	 * Returns an array of 4 booleans representing the mask.
	 **/
	const bool *getColorMask() const;

	/**
	 * Sets the current blend mode.
	 **/
	void setBlendMode(BlendMode mode);

	/**
	 * Gets the current blend mode.
	 **/
	BlendMode getBlendMode() const;

	/**
	 * Sets the default filter for images, canvases, and fonts.
	 **/
	void setDefaultFilter(const Texture::Filter &f);

	/**
	 * Gets the default filter for images, canvases, and fonts.
	 **/
	const Texture::Filter &getDefaultFilter() const;

	/**
	 * Default Image mipmap filter mode and sharpness values.
	 **/
	void setDefaultMipmapFilter(Texture::FilterMode filter, float sharpness);
	void getDefaultMipmapFilter(Texture::FilterMode *filter, float *sharpness) const;

	/**
	 * Sets the line width.
	 * @param width The new width of the line.
	 **/
	void setLineWidth(float width);

	/**
	 * Sets the line style.
	 * @param style LINE_ROUGH or LINE_SMOOTH.
	 **/
	void setLineStyle(LineStyle style);

	/**
	 * Sets the line style.
	 * @param style LINE_ROUGH or LINE_SMOOTH.
	 **/
	void setLineJoin(LineJoin style);

	/**
	 * Gets the line width.
	 **/
	float getLineWidth() const;

	/**
	 * Gets the line style.
	 **/
	LineStyle getLineStyle() const;

	/**
	 * Gets the line style.
	 **/
	LineJoin getLineJoin() const;

	/**
	 * Sets the size of points.
	 **/
	void setPointSize(float size);

	/**
	 * Gets the point size.
	 **/
	float getPointSize() const;

	/**
	 * Sets whether graphics will be drawn as wireframe lines instead of filled
	 * triangles (has no effect for drawn points.)
	 * This should only be used as a debugging tool. The wireframe lines do not
	 * behave the same as regular love.graphics lines.
	 **/
	void setWireframe(bool enable);

	/**
	 * Gets whether wireframe drawing mode is enabled.
	 **/
	bool isWireframe() const;

	/**
	 * Draws text at the specified coordinates, with rotation and
	 * scaling along both axes.
	 * @param x The x-coordinate.
	 * @param y The y-coordinate.
	 * @param angle The amount of rotation.
	 * @param sx The scale factor along the x-axis. (1 = normal).
	 * @param sy The scale factor along the y-axis. (1 = normal).
	 * @param ox The origin offset along the x-axis.
	 * @param oy The origin offset along the y-axis.
	 * @param kx Shear along the x-axis.
	 * @param ky Shear along the y-axis.
	 **/
	void print(const std::string &str, float x, float y, float angle, float sx, float sy, float ox, float oy, float kx, float ky);

	/**
	 * Draw formatted text on screen at the specified coordinates.
	 *
	 * @param str A string of text.
	 * @param x The x-coordinate.
	 * @param y The y-coordinate.
	 * @param wrap The maximum width of the text area.
	 * @param align Where to align the text.
	 * @param angle The amount of rotation.
	 * @param sx The scale factor along the x-axis. (1 = normal).
	 * @param sy The scale factor along the y-axis. (1 = normal).
	 * @param ox The origin offset along the x-axis.
	 * @param oy The origin offset along the y-axis.
	 * @param kx Shear along the x-axis.
	 * @param ky Shear along the y-axis.
	 **/
	void printf(const std::string &str, float x, float y, float wrap, AlignMode align, float angle, float sx, float sy, float ox, float oy, float kx, float ky);

	/**
	 * Draws a point at (x,y).
	 * @param x Point along x-axis.
	 * @param y Point along y-axis.
	 **/
	void point(float x, float y);

	/**
	 * Draws a series of lines connecting the given vertices.
	 * @param coords Vertex components (x1, y1, ..., xn, yn). If x1,y1 == xn,yn the line will be drawn closed.
	 * @param count Number of items in the array, i.e. count = 2 * n
	 **/
	void polyline(const float *coords, size_t count);

	/**
	 * Draws a rectangle.
	 * @param x Position along x-axis for top-left corner.
	 * @param y Position along y-axis for top-left corner.
	 * @param w The width of the rectangle.
	 * @param h The height of the rectangle.
	 **/
	void rectangle(DrawMode mode, float x, float y, float w, float h);

	/**
	 * Draws a circle using the specified arguments.
	 * @param mode The mode of drawing (line/filled).
	 * @param x X-coordinate.
	 * @param y Y-coordinate.
	 * @param radius Radius of the circle.
	 * @param points Number of points to use to draw the circle.
	 **/
	void circle(DrawMode mode, float x, float y, float radius, int points = 10);

	/**
	 * Draws an arc using the specified arguments.
	 * @param mode The mode of drawing (line/filled).
	 * @param x X-coordinate.
	 * @param y Y-coordinate.
	 * @param radius Radius of the arc.
	 * @param angle1 The angle at which the arc begins.
	 * @param angle2 The angle at which the arc terminates.
	 * @param points Number of points to use to draw the arc.
	 **/
	void arc(DrawMode mode, float x, float y, float radius, float angle1, float angle2, int points = 10);

	/**
	 * Draws a polygon with an arbitrary number of vertices.
	 * @param mode The type of drawing (line/filled).
	 * @param coords Vertex components (x1, y1, x2, y2, etc.)
	 * @param count Coord array size
	 **/
	void polygon(DrawMode mode, const float *coords, size_t count);

	/**
	 * Creates a screenshot of the view and saves it to the default folder.
	 * @param image The love.image module.
	 * @param copyAlpha If the alpha channel should be copied or set to full opacity (255).
	 **/
	love::image::ImageData *newScreenshot(love::image::Image *image, bool copyAlpha = true);

	/**
	 * Returns system-dependent renderer information.
	 * Returned string s can vary greatly between systems! Do not rely on it for
	 * anything!
	 **/
	RendererInfo getRendererInfo() const;

	/**
	 * Gets the system-dependent numeric limit for the specified parameter.
	 **/
	double getSystemLimit(SystemLimit limittype) const;

	/**
	 * Gets whether a graphics feature is supported on this system.
	 **/
	bool isSupported(Support feature) const;

	void push(StackType type = STACK_TRANSFORM);
	void pop();

	void rotate(float r);
	void scale(float x, float y = 1.0f);
	void translate(float x, float y);
	void shear(float kx, float ky);
	void origin();

private:

	struct DisplayState
	{
		// Colors.
		Color color;
		Color backgroundColor;

		// Blend mode.
		BlendMode blendMode;

		// Line.
		float lineWidth;
		LineStyle lineStyle;
		LineJoin lineJoin;

		// Point.
		float pointSize;
		PointStyle pointStyle;

		// Scissor.
		bool scissor;
		OpenGL::Viewport scissorBox;

		Object::StrongRef<Font> font;
		Object::StrongRef<Shader> shader;

		std::vector<Object::StrongRef<Canvas>> canvases;

		// Color mask.
		bool colorMask[4];

		bool wireframe;

		DisplayState();
		DisplayState(const DisplayState &other);
		~DisplayState();

		DisplayState &operator = (const DisplayState &other);
	};

	void restoreState(const DisplayState &s);
	void restoreStateChecked(const DisplayState &s);

	love::window::Window *currentWindow;

	std::vector<double> pixel_size_stack; // stores current size of a pixel (needed for line drawing)

	int width;
	int height;
	bool created;

	bool activeStencil;

	std::vector<DisplayState> states;
	std::vector<StackType> stackTypes; // Keeps track of the pushed stack types.

	static const size_t MAX_USER_STACK_DEPTH = 64;

	bool displayedMinReqWarning;

}; // Graphics

} // opengl
} // graphics
} // love

#endif // LOVE_GRAPHICS_OPENGL_GRAPHICS_H<|MERGE_RESOLUTION|>--- conflicted
+++ resolved
@@ -54,54 +54,6 @@
 namespace opengl
 {
 
-// During display mode changing, certain
-// variables about the OpenGL context are
-// lost.
-<<<<<<< HEAD
-struct DisplayState
-{
-	// Colors.
-	Color color;
-	Color backgroundColor;
-
-	// Blend mode.
-	Graphics::BlendMode blendMode;
-
-	// Line.
-	Graphics::LineStyle lineStyle;
-	Graphics::LineJoin lineJoin;
-
-	// Point.
-	float pointSize;
-
-	// Scissor.
-	bool scissor;
-	OpenGL::Viewport scissorBox;
-
-	// Color mask.
-	bool colorMask[4];
-
-	bool wireframe;
-
-	// Default values.
-	DisplayState()
-	{
-		color.set(255,255,255,255);
-		backgroundColor.set(0, 0, 0, 255);
-		blendMode = Graphics::BLEND_ALPHA;
-		lineStyle = Graphics::LINE_SMOOTH;
-		lineJoin  = Graphics::LINE_JOIN_MITER;
-		pointSize = 1.0f;
-		scissor = false;
-		colorMask[0] = colorMask[1] = colorMask[2] = colorMask[3] = true;
-		wireframe = false;
-	}
-
-};
-=======
-
->>>>>>> ff21046f
-
 class Graphics : public love::graphics::Graphics
 {
 public:
@@ -486,7 +438,6 @@
 
 		// Point.
 		float pointSize;
-		PointStyle pointStyle;
 
 		// Scissor.
 		bool scissor;
