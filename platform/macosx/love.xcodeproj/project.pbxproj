--- conflicted
+++ resolved
@@ -148,7 +148,6 @@
 		A968F0D91083A9FC00A895AA /* Mouse.cpp in Sources */ = {isa = PBXBuildFile; fileRef = A968F0D81083A9FC00A895AA /* Mouse.cpp */; };
 		A968F0DD1083AA6600A895AA /* Shape.cpp in Sources */ = {isa = PBXBuildFile; fileRef = A968F0DB1083AA6600A895AA /* Shape.cpp */; };
 		A968F0DE1083AA6600A895AA /* Joint.cpp in Sources */ = {isa = PBXBuildFile; fileRef = A968F0DC1083AA6600A895AA /* Joint.cpp */; };
-<<<<<<< HEAD
 		A96E253B13B9890300456DEA /* delay.cpp in Sources */ = {isa = PBXBuildFile; fileRef = A96E253913B9890300456DEA /* delay.cpp */; };
 		A96E254E13B9892100456DEA /* Thread.cpp in Sources */ = {isa = PBXBuildFile; fileRef = A96E254313B9892100456DEA /* Thread.cpp */; };
 		A96E254F13B9892100456DEA /* threads.cpp in Sources */ = {isa = PBXBuildFile; fileRef = A96E254513B9892100456DEA /* threads.cpp */; };
@@ -158,26 +157,17 @@
 		A96F41981412BC000067FE9A /* VertexBuffer.cpp in Sources */ = {isa = PBXBuildFile; fileRef = A96F41961412BC000067FE9A /* VertexBuffer.cpp */; };
 		A96F419B1412BC070067FE9A /* wrap_Canvas.cpp in Sources */ = {isa = PBXBuildFile; fileRef = A96F41991412BC070067FE9A /* wrap_Canvas.cpp */; };
 		A96F419E1412BC0E0067FE9A /* wrap_PixelEffect.cpp in Sources */ = {isa = PBXBuildFile; fileRef = A96F419C1412BC0E0067FE9A /* wrap_PixelEffect.cpp */; };
-		A9B4BA9C1045937F001DBC80 /* ParticleSystem.cpp in Sources */ = {isa = PBXBuildFile; fileRef = A9B4BA9A1045937F001DBC80 /* ParticleSystem.cpp */; };
-		A9B4BA9D1045937F001DBC80 /* wrap_ParticleSystem.cpp in Sources */ = {isa = PBXBuildFile; fileRef = A9B4BA9B1045937F001DBC80 /* wrap_ParticleSystem.cpp */; };
-=======
 		A96F41831412AFE20067FE9A /* wrap_WeldJoint.cpp in Sources */ = {isa = PBXBuildFile; fileRef = A96F41811412AFB70067FE9A /* wrap_WeldJoint.cpp */; };
 		A96F41861412AFF80067FE9A /* WeldJoint.cpp in Sources */ = {isa = PBXBuildFile; fileRef = A96F41841412AFEB0067FE9A /* WeldJoint.cpp */; };
 		A96F41891412B36D0067FE9A /* wrap_WheelJoint.cpp in Sources */ = {isa = PBXBuildFile; fileRef = A96F41871412B35B0067FE9A /* wrap_WheelJoint.cpp */; };
 		A96F418C1412B3AD0067FE9A /* WheelJoint.cpp in Sources */ = {isa = PBXBuildFile; fileRef = A96F418A1412B3A30067FE9A /* WheelJoint.cpp */; };
 		A96F41A41412C91F0067FE9A /* EdgeShape.cpp in Sources */ = {isa = PBXBuildFile; fileRef = A96F41A21412C91E0067FE9A /* EdgeShape.cpp */; };
 		A96F41A71412C92B0067FE9A /* wrap_EdgeShape.cpp in Sources */ = {isa = PBXBuildFile; fileRef = A96F41A51412C92B0067FE9A /* wrap_EdgeShape.cpp */; };
-		A986DEB5113249A800810279 /* Thread.cpp in Sources */ = {isa = PBXBuildFile; fileRef = A986DEB1113249A800810279 /* Thread.cpp */; };
-		A986DEB6113249A800810279 /* wrap_Thread.cpp in Sources */ = {isa = PBXBuildFile; fileRef = A986DEB3113249A800810279 /* wrap_Thread.cpp */; };
 		A986ECAF132CEBB000F048C8 /* Fixture.cpp in Sources */ = {isa = PBXBuildFile; fileRef = A986ECAD132CEB9300F048C8 /* Fixture.cpp */; };
-		A98D914410507C97008E03F2 /* EncodedImageData.cpp in Sources */ = {isa = PBXBuildFile; fileRef = A98D914310507C97008E03F2 /* EncodedImageData.cpp */; };
 		A9B4BA9C1045937F001DBC80 /* ParticleSystem.cpp in Sources */ = {isa = PBXBuildFile; fileRef = A9B4BA9A1045937F001DBC80 /* ParticleSystem.cpp */; };
 		A9B4BA9D1045937F001DBC80 /* wrap_ParticleSystem.cpp in Sources */ = {isa = PBXBuildFile; fileRef = A9B4BA9B1045937F001DBC80 /* wrap_ParticleSystem.cpp */; };
 		A9B6432C13BF83AB00DC3C7E /* FrictionJoint.cpp in Sources */ = {isa = PBXBuildFile; fileRef = A9B6432A13BF833900DC3C7E /* FrictionJoint.cpp */; };
 		A9B6432F13BF87F100DC3C7E /* wrap_FrictionJoint.cpp in Sources */ = {isa = PBXBuildFile; fileRef = A9B6432D13BF87E400DC3C7E /* wrap_FrictionJoint.cpp */; };
-		A9BD60741226C988007DEC63 /* Framebuffer.cpp in Sources */ = {isa = PBXBuildFile; fileRef = A9BD60701226C988007DEC63 /* Framebuffer.cpp */; };
-		A9BD60751226C988007DEC63 /* wrap_Framebuffer.cpp in Sources */ = {isa = PBXBuildFile; fileRef = A9BD60721226C988007DEC63 /* wrap_Framebuffer.cpp */; };
->>>>>>> 03cb2b20
 		A9CF0E8610B9EB1000E6F37E /* utf8.cpp in Sources */ = {isa = PBXBuildFile; fileRef = A9CF0E8510B9EB1000E6F37E /* utf8.cpp */; };
 		A9D1D20214224E1300A8BC2F /* RopeJoint.cpp in Sources */ = {isa = PBXBuildFile; fileRef = A9D1D20114224E1300A8BC2F /* RopeJoint.cpp */; };
 		A9D1D2041422578C00A8BC2F /* wrap_RopeJoint.cpp in Sources */ = {isa = PBXBuildFile; fileRef = A9D1D2031422578A00A8BC2F /* wrap_RopeJoint.cpp */; };
@@ -564,7 +554,6 @@
 		A968F0D81083A9FC00A895AA /* Mouse.cpp */ = {isa = PBXFileReference; fileEncoding = 4; lastKnownFileType = sourcecode.cpp.cpp; path = Mouse.cpp; sourceTree = "<group>"; };
 		A968F0DB1083AA6600A895AA /* Shape.cpp */ = {isa = PBXFileReference; fileEncoding = 4; lastKnownFileType = sourcecode.cpp.cpp; path = Shape.cpp; sourceTree = "<group>"; };
 		A968F0DC1083AA6600A895AA /* Joint.cpp */ = {isa = PBXFileReference; fileEncoding = 4; lastKnownFileType = sourcecode.cpp.cpp; path = Joint.cpp; sourceTree = "<group>"; };
-<<<<<<< HEAD
 		A96E253913B9890300456DEA /* delay.cpp */ = {isa = PBXFileReference; fileEncoding = 4; lastKnownFileType = sourcecode.cpp.cpp; path = delay.cpp; sourceTree = "<group>"; };
 		A96E253A13B9890300456DEA /* delay.h */ = {isa = PBXFileReference; fileEncoding = 4; lastKnownFileType = sourcecode.c.h; path = delay.h; sourceTree = "<group>"; };
 		A96E253E13B9892100456DEA /* threads.cpp */ = {isa = PBXFileReference; fileEncoding = 4; lastKnownFileType = sourcecode.cpp.cpp; path = threads.cpp; sourceTree = "<group>"; };
@@ -589,8 +578,6 @@
 		A96F419A1412BC070067FE9A /* wrap_Canvas.h */ = {isa = PBXFileReference; fileEncoding = 4; lastKnownFileType = sourcecode.c.h; path = wrap_Canvas.h; sourceTree = "<group>"; };
 		A96F419C1412BC0E0067FE9A /* wrap_PixelEffect.cpp */ = {isa = PBXFileReference; fileEncoding = 4; lastKnownFileType = sourcecode.cpp.cpp; path = wrap_PixelEffect.cpp; sourceTree = "<group>"; };
 		A96F419D1412BC0E0067FE9A /* wrap_PixelEffect.h */ = {isa = PBXFileReference; fileEncoding = 4; lastKnownFileType = sourcecode.c.h; path = wrap_PixelEffect.h; sourceTree = "<group>"; };
-		A97E3842132A9EDE00198A2F /* love-Info.plist */ = {isa = PBXFileReference; fileEncoding = 4; lastKnownFileType = text.plist.xml; path = "love-Info.plist"; sourceTree = "<group>"; };
-=======
 		A96F41811412AFB70067FE9A /* wrap_WeldJoint.cpp */ = {isa = PBXFileReference; fileEncoding = 4; lastKnownFileType = sourcecode.cpp.cpp; path = wrap_WeldJoint.cpp; sourceTree = "<group>"; };
 		A96F41821412AFC60067FE9A /* wrap_WeldJoint.h */ = {isa = PBXFileReference; fileEncoding = 4; lastKnownFileType = sourcecode.c.h; path = wrap_WeldJoint.h; sourceTree = "<group>"; };
 		A96F41841412AFEB0067FE9A /* WeldJoint.cpp */ = {isa = PBXFileReference; fileEncoding = 4; lastKnownFileType = sourcecode.cpp.cpp; path = WeldJoint.cpp; sourceTree = "<group>"; };
@@ -612,24 +599,15 @@
 		A986ECAE132CEB9B00F048C8 /* Fixture.h */ = {isa = PBXFileReference; fileEncoding = 4; lastKnownFileType = sourcecode.c.h; path = Fixture.h; sourceTree = "<group>"; };
 		A98D913E10507BF9008E03F2 /* EncodedImageData.h */ = {isa = PBXFileReference; fileEncoding = 4; lastKnownFileType = sourcecode.c.h; path = EncodedImageData.h; sourceTree = "<group>"; };
 		A98D914310507C97008E03F2 /* EncodedImageData.cpp */ = {isa = PBXFileReference; fileEncoding = 4; lastKnownFileType = sourcecode.cpp.cpp; path = EncodedImageData.cpp; sourceTree = "<group>"; };
->>>>>>> 03cb2b20
 		A9B1AE451197293000D496EB /* love_Prefix.pch */ = {isa = PBXFileReference; fileEncoding = 4; lastKnownFileType = sourcecode.c.h; path = love_Prefix.pch; sourceTree = "<group>"; };
 		A9B4BA981045937F001DBC80 /* ParticleSystem.h */ = {isa = PBXFileReference; fileEncoding = 4; lastKnownFileType = sourcecode.c.h; path = ParticleSystem.h; sourceTree = "<group>"; };
 		A9B4BA991045937F001DBC80 /* wrap_ParticleSystem.h */ = {isa = PBXFileReference; fileEncoding = 4; lastKnownFileType = sourcecode.c.h; path = wrap_ParticleSystem.h; sourceTree = "<group>"; };
 		A9B4BA9A1045937F001DBC80 /* ParticleSystem.cpp */ = {isa = PBXFileReference; fileEncoding = 4; lastKnownFileType = sourcecode.cpp.cpp; path = ParticleSystem.cpp; sourceTree = "<group>"; };
 		A9B4BA9B1045937F001DBC80 /* wrap_ParticleSystem.cpp */ = {isa = PBXFileReference; fileEncoding = 4; lastKnownFileType = sourcecode.cpp.cpp; path = wrap_ParticleSystem.cpp; sourceTree = "<group>"; };
-<<<<<<< HEAD
-=======
 		A9B6432A13BF833900DC3C7E /* FrictionJoint.cpp */ = {isa = PBXFileReference; fileEncoding = 4; lastKnownFileType = sourcecode.cpp.cpp; path = FrictionJoint.cpp; sourceTree = "<group>"; };
 		A9B6432B13BF837800DC3C7E /* FrictionJoint.h */ = {isa = PBXFileReference; fileEncoding = 4; lastKnownFileType = sourcecode.c.h; path = FrictionJoint.h; sourceTree = "<group>"; };
 		A9B6432D13BF87E400DC3C7E /* wrap_FrictionJoint.cpp */ = {isa = PBXFileReference; fileEncoding = 4; lastKnownFileType = sourcecode.cpp.cpp; path = wrap_FrictionJoint.cpp; sourceTree = "<group>"; };
 		A9B6432E13BF87EA00DC3C7E /* wrap_FrictionJoint.h */ = {isa = PBXFileReference; fileEncoding = 4; lastKnownFileType = sourcecode.c.h; path = wrap_FrictionJoint.h; sourceTree = "<group>"; };
-		A9BD60701226C988007DEC63 /* Framebuffer.cpp */ = {isa = PBXFileReference; fileEncoding = 4; lastKnownFileType = sourcecode.cpp.cpp; path = Framebuffer.cpp; sourceTree = "<group>"; };
-		A9BD60711226C988007DEC63 /* Framebuffer.h */ = {isa = PBXFileReference; fileEncoding = 4; lastKnownFileType = sourcecode.c.h; path = Framebuffer.h; sourceTree = "<group>"; };
-		A9BD60721226C988007DEC63 /* wrap_Framebuffer.cpp */ = {isa = PBXFileReference; fileEncoding = 4; lastKnownFileType = sourcecode.cpp.cpp; path = wrap_Framebuffer.cpp; sourceTree = "<group>"; };
-		A9BD60731226C988007DEC63 /* wrap_Framebuffer.h */ = {isa = PBXFileReference; fileEncoding = 4; lastKnownFileType = sourcecode.c.h; path = wrap_Framebuffer.h; sourceTree = "<group>"; };
-		A9BFAA851137C1CE005FE0AD /* ThreadModule.h */ = {isa = PBXFileReference; fileEncoding = 4; lastKnownFileType = sourcecode.c.h; path = ThreadModule.h; sourceTree = "<group>"; };
->>>>>>> 03cb2b20
 		A9CF0E8410B9EB1000E6F37E /* utf8.h */ = {isa = PBXFileReference; fileEncoding = 4; lastKnownFileType = sourcecode.c.h; path = utf8.h; sourceTree = "<group>"; };
 		A9CF0E8510B9EB1000E6F37E /* utf8.cpp */ = {isa = PBXFileReference; fileEncoding = 4; lastKnownFileType = sourcecode.cpp.cpp; path = utf8.cpp; sourceTree = "<group>"; };
 		A9D1D20014224DFF00A8BC2F /* RopeJoint.h */ = {isa = PBXFileReference; fileEncoding = 4; lastKnownFileType = sourcecode.c.h; path = RopeJoint.h; sourceTree = "<group>"; };
@@ -862,13 +840,8 @@
 				A93E69E210420ABF007D418B /* math.h */,
 				A93E69E310420ABF007D418B /* Matrix.cpp */,
 				A93E69E410420ABF007D418B /* Matrix.h */,
-<<<<<<< HEAD
-=======
 				A9D5C47C142E32ED0044ECF7 /* Memoizer.cpp */,
 				A9D5C47B142E31350044ECF7 /* Memoizer.h */,
-				A93E69E510420ABF007D418B /* MemoryData.cpp */,
-				A93E69E610420ABF007D418B /* MemoryData.h */,
->>>>>>> 03cb2b20
 				A93E69E710420ABF007D418B /* Module.h */,
 				A93E69E810420ABF007D418B /* Object.cpp */,
 				A93E69E910420ABF007D418B /* Object.h */,
@@ -1484,7 +1457,6 @@
 			path = sdl;
 			sourceTree = "<group>";
 		};
-<<<<<<< HEAD
 		A96E254713B9892100456DEA /* win32 */ = {
 			isa = PBXGroup;
 			children = (
@@ -1492,7 +1464,8 @@
 				A96E254913B9892100456DEA /* threads.h */,
 			);
 			path = win32;
-=======
+			sourceTree = "<group>";
+		};
 		A9D5C484142E5F7F0044ECF7 /* Box2D */ = {
 			isa = PBXGroup;
 			children = (
@@ -1646,7 +1619,6 @@
 				A9D5C4E7142E5F7F0044ECF7 /* b2Rope.h */,
 			);
 			path = Rope;
->>>>>>> 03cb2b20
 			sourceTree = "<group>";
 		};
 /* End PBXGroup section */
@@ -1705,10 +1677,6 @@
 			files = (
 				A9DEC1C11046EFA70049C70C /* Love.icns in Resources */,
 				A9DEC1C21046EFA70049C70C /* LoveDocument.icns in Resources */,
-<<<<<<< HEAD
-=======
-				A9D5C4F4142E5F7F0044ECF7 /* b2PolygonShape.cpp.orig in Resources */,
->>>>>>> 03cb2b20
 			);
 			runOnlyForDeploymentPostprocessing = 0;
 		};
@@ -1844,7 +1812,6 @@
 				A9CF0E8610B9EB1000E6F37E /* utf8.cpp in Sources */,
 				A93A3AB51121E86E003B04A4 /* Image.cpp in Sources */,
 				A95684F7125D3555001B276B /* b64.cpp in Sources */,
-<<<<<<< HEAD
 				A96E253B13B9890300456DEA /* delay.cpp in Sources */,
 				A96E254E13B9892100456DEA /* Thread.cpp in Sources */,
 				A96E254F13B9892100456DEA /* threads.cpp in Sources */,
@@ -1856,7 +1823,6 @@
 				A96F419E1412BC0E0067FE9A /* wrap_PixelEffect.cpp in Sources */,
 				A901B882143B65C500D77063 /* DrawQable.cpp in Sources */,
 				A901B885143B661400D77063 /* Quad.cpp in Sources */,
-=======
 				A986ECAF132CEBB000F048C8 /* Fixture.cpp in Sources */,
 				A9B6432C13BF83AB00DC3C7E /* FrictionJoint.cpp in Sources */,
 				A9B6432F13BF87F100DC3C7E /* wrap_FrictionJoint.cpp in Sources */,
@@ -1918,7 +1884,6 @@
 				A9D5C513142E5F7F0044ECF7 /* b2WeldJoint.cpp in Sources */,
 				A9D5C514142E5F7F0044ECF7 /* b2WheelJoint.cpp in Sources */,
 				A9D5C515142E5F7F0044ECF7 /* b2Rope.cpp in Sources */,
->>>>>>> 03cb2b20
 			);
 			runOnlyForDeploymentPostprocessing = 0;
 		};
@@ -1948,7 +1913,6 @@
 				GCC_PREFIX_HEADER = love_Prefix.pch;
 				INSTALL_PATH = "$(HOME)/Applications";
 				PRODUCT_NAME = love;
-				SDKROOT = macosx;
 			};
 			name = Release;
 		};
@@ -1956,11 +1920,7 @@
 			isa = XCBuildConfiguration;
 			buildSettings = {
 				ALWAYS_SEARCH_USER_PATHS = NO;
-<<<<<<< HEAD
 				ARCHS = "$(ARCHS_STANDARD_32_64_BIT)";
-=======
-				ARCHS = "$(ARCHS_STANDARD_32_BIT)";
->>>>>>> 03cb2b20
 				FRAMEWORK_SEARCH_PATHS = "";
 				GCC_C_LANGUAGE_STANDARD = c99;
 				GCC_INCREASE_PRECOMPILED_HEADER_SHARING = YES;
@@ -2012,11 +1972,7 @@
 			isa = XCBuildConfiguration;
 			buildSettings = {
 				ALWAYS_SEARCH_USER_PATHS = NO;
-<<<<<<< HEAD
 				ARCHS = "$(ARCHS_STANDARD_32_64_BIT)";
-=======
-				ARCHS = "$(ARCHS_STANDARD_32_BIT)";
->>>>>>> 03cb2b20
 				DEPLOYMENT_POSTPROCESSING = NO;
 				FRAMEWORK_SEARCH_PATHS = "";
 				GCC_C_LANGUAGE_STANDARD = c99;
