--- conflicted
+++ resolved
@@ -121,8 +121,6 @@
 	createDefaultTexture();
 
 	state.lastPseudoInstanceID = -1;
-<<<<<<< HEAD
-=======
 
 	// Invalidate the cached matrices by setting some elements to NaN.
 	float nan = std::numeric_limits<float>::quiet_NaN();
@@ -132,7 +130,6 @@
 	glMatrixMode(GL_MODELVIEW);
 
 	contextInitialized = true;
->>>>>>> ff21046f
 }
 
 void OpenGL::deInitContext()
