--- conflicted
+++ resolved
@@ -1376,14 +1376,10 @@
 	{ "getLineJoin", w_getLineJoin },
 	{ "setPointSize", w_setPointSize },
 	{ "getPointSize", w_getPointSize },
-<<<<<<< HEAD
 	{ "getMaxPointSize", w_getMaxPointSize },
 	{ "getMaxTextureSize", w_getMaxTextureSize },
-=======
-	{ "getPointStyle", w_getPointStyle },
 	{ "setWireframe", w_setWireframe },
 	{ "isWireframe", w_isWireframe },
->>>>>>> 38a6f0a2
 	{ "newScreenshot", w_newScreenshot },
 	{ "setCanvas", w_setCanvas },
 	{ "getCanvas", w_getCanvas },
