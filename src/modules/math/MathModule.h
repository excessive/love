--- conflicted
+++ resolved
@@ -44,15 +44,15 @@
 namespace math
 {
 
+class BezierCurve;
+
 struct Triangle
 {
 	Triangle(const Vector &x, const Vector &y, const Vector &z)
-	: a(x), b(y), c(z)
+		: a(x), b(y), c(z)
 	{}
 	Vector a, b, c;
 };
-
-class BezierCurve;
 
 enum EncodeFormat
 {
@@ -67,7 +67,7 @@
  * @param polygon Polygon to triangulate. Must not intersect itself.
  * @return List of triangles the polygon is composed of.
  **/
-std::vector<Triangle> triangulate(const std::vector<Vertex> &polygon);
+std::vector<Triangle> triangulate(const std::vector<love::Vector> &polygon);
 
 /**
  * Checks whether a polygon is convex.
@@ -75,7 +75,7 @@
  * @param polygon Polygon to test.
  * @return True if the polygon is convex, false otherwise.
  **/
-bool isConvex(const std::vector<Vertex> &polygon);
+bool isConvex(const std::vector<love::Vector> &polygon);
 
 /**
  * Converts a value from the sRGB (gamma) colorspace to linear RGB.
@@ -187,80 +187,6 @@
 		return "love.math";
 	}
 
-<<<<<<< HEAD
-=======
-	/**
-	 * Triangulate a simple polygon.
-	 *
-	 * @param polygon Polygon to triangulate. Must not intersect itself.
-	 * @return List of triangles the polygon is composed of.
-	 **/
-	std::vector<Triangle> triangulate(const std::vector<love::Vector> &polygon);
-
-	/**
-	 * Checks whether a polygon is convex.
-	 *
-	 * @param polygon Polygon to test.
-	 * @return True if the polygon is convex, false otherwise.
-	 **/
-	bool isConvex(const std::vector<love::Vector> &polygon);
-
-	/**
-	 * Converts a value from the sRGB (gamma) colorspace to linear RGB.
-	 **/
-	float gammaToLinear(float c) const;
-
-	/**
-	 * Converts a value from linear RGB to the sRGB (gamma) colorspace.
-	 **/
-	float linearToGamma(float c) const;
-
-	/**
-	 * Calculate noise for the specified coordinate(s).
-	 *
-	 * @return Noise value in the range of [0, 1].
-	 **/
-	float noise(float x) const;
-	float noise(float x, float y) const;
-	float noise(float x, float y, float z) const;
-	float noise(float x, float y, float z, float w) const;
-
-	/**
-	 * Compresses a block of memory using the given compression format.
-	 *
-	 * @param format The compression format to use.
-	 * @param rawdata The data to compress.
-	 * @param level The amount of compression to apply (between 0 and 9.)
-	 *              A value of -1 indicates the default amount of compression.
-	 *              Specific formats may not use every level.
-	 * @return The newly compressed data.
-	 **/
-	CompressedData *compress(Compressor::Format format, Data *rawdata, int level = -1);
-	CompressedData *compress(Compressor::Format format, const char *rawbytes, size_t rawsize, int level = -1);
-
-	/**
-	 * Decompresses existing compressed data into raw bytes.
-	 *
-	 * @param[in] data The compressed data to decompress.
-	 * @param[out] decompressedsize The size in bytes of the decompressed data.
-	 * @return The newly decompressed data (allocated with new[]).
-	 **/
-	char *decompress(CompressedData *data, size_t &decompressedsize);
-
-	/**
-	 * Decompresses existing compressed data into raw bytes.
-	 *
-	 * @param[in] format The compression format the data is in.
-	 * @param[in] cbytes The compressed data to decompress.
-	 * @param[in] compressedsize The size in bytes of the compressed data.
-	 * @param[in,out] rawsize On input, the size in bytes of the original
-	 *               uncompressed data, or 0 if unknown. On return, the size in
-	 *               bytes of the newly decompressed data.
-	 * @return The newly decompressed data (allocated with new[]).
-	 **/
-	char *decompress(Compressor::Format format, const char *cbytes, size_t compressedsize, size_t &rawsize);
-
->>>>>>> a95fad03
 	static Math instance;
 
 private:
