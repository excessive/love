--- conflicted
+++ resolved
@@ -117,13 +117,8 @@
 		max = tangentialAccelerationMax;
 		pLast->tangentialAcceleration = (rand() / (float(RAND_MAX)+1)) * (max - min) + min;
 
-<<<<<<< HEAD
 		pLast->sizeOffset       = random<float>() * sizeVariation; // time offset for size change
 		pLast->sizeIntervalSize = (1.0f - random<float>() * sizeVariation) - pLast->sizeOffset;
-=======
-		pLast->sizeOffset       = (rand() / (float(RAND_MAX)+1)) * sizeVariation; // time offset for size change
-		pLast->sizeIntervalSize = (1.0f - (rand() / (float(RAND_MAX)+1)) * sizeVariation) - pLast->sizeOffset;
->>>>>>> a9cdb9d7
 		pLast->size = sizes[(size_t)(pLast->sizeOffset - .5f) * (sizes.size() - 1)];
 
 		min = rotationMin;
