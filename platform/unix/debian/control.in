Source: love@LOVE_SUFFIX@
Section: games
Priority: extra
Maintainer: Bart van Strien <bart.bes@gmail.com>
Build-Depends: debhelper (>= 9),
               autotools-dev,
               autoconf,
               automake,
               libtool,
               pkg-config,
               libfreetype6-dev,
               libluajit-5.1-dev,
               libphysfs-dev,
               libsdl2-dev (>= 2.0.0),
               libopenal-dev,
               libogg-dev,
               libvorbis-dev,
               libmodplug-dev,
<<<<<<< HEAD
               libmpg123-dev,
               zlib1g-dev,
               libjpeg-turbo8-dev
Standards-Version: 3.9.3
=======
               libmpg123-dev
Standards-Version: 3.9.5
>>>>>>> c361c066
Homepage: http://love2d.org

Package: liblove@LOVE_SUFFIX@
Architecture: any
Multi-Arch: same
Pre-Depends: ${misc:Pre-Depends}
Depends: ${misc:Depends},
         ${shlibs:Depends},
<<<<<<< HEAD
=======
         libdevil1c2,
>>>>>>> c361c066
         libfreetype6,
         libgl1-mesa-glx,
         libluajit-5.1-2,
         libphysfs-1.0-0,
         libsdl2-2.0-0 (>= 2.0.0),
         libopenal1,
         libogg0,
         libvorbis0a,
         libvorbisfile3,
         libmodplug1,
         libmpg123-0,
         zlib1g,
         libjpeg-turbo8
Description: LOVE is a free 2D game engine which enables easy game creation in Lua.

Package: love@LOVE_SUFFIX@
Architecture: any
Multi-Arch: same
Depends: ${misc:Depends},
         liblove@LOVE_SUFFIX@ (= ${binary:Version})
Description: LOVE is a free 2D game engine which enables easy game creation in Lua.

Package: love@LOVE_SUFFIX@-dbg
Priority: extra
Section: debug
Architecture: any
Multi-Arch: same
Depends: ${misc:Depends},
         love@LOVE_SUFFIX@ (= ${binary:Version}),
Description: LOVE is a free 2D game engine which enables easy game creation in Lua.<|MERGE_RESOLUTION|>--- conflicted
+++ resolved
@@ -16,15 +16,10 @@
                libogg-dev,
                libvorbis-dev,
                libmodplug-dev,
-<<<<<<< HEAD
                libmpg123-dev,
                zlib1g-dev,
                libjpeg-turbo8-dev
-Standards-Version: 3.9.3
-=======
-               libmpg123-dev
 Standards-Version: 3.9.5
->>>>>>> c361c066
 Homepage: http://love2d.org
 
 Package: liblove@LOVE_SUFFIX@
@@ -33,10 +28,6 @@
 Pre-Depends: ${misc:Pre-Depends}
 Depends: ${misc:Depends},
          ${shlibs:Depends},
-<<<<<<< HEAD
-=======
-         libdevil1c2,
->>>>>>> c361c066
          libfreetype6,
          libgl1-mesa-glx,
          libluajit-5.1-2,
